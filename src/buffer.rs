--- conflicted
+++ resolved
@@ -4,23 +4,14 @@
 use std::path::Path;
 use std::slice::{Chunks, ChunksMut};
 
-<<<<<<< HEAD
 use crate::color::{ColorType, FromColor, Luma, LumaA, Rgb, Rgba, Bgr, Bgra};
 use crate::flat::{FlatSamples, SampleLayout};
 use crate::dynimage::{save_buffer, save_buffer_with_format};
 use crate::error::ImageResult;
 use crate::image::{GenericImage, GenericImageView, ImageFormat};
+use crate::math::Rect;
 use crate::traits::{EncodableLayout, Primitive};
 use crate::utils::expand_packed;
-=======
-use color::{ColorType, FromColor, Luma, LumaA, Rgb, Rgba, Bgr, Bgra};
-use flat::{FlatSamples, SampleLayout};
-use dynimage::{save_buffer, save_buffer_with_format};
-use image::{GenericImage, GenericImageView, ImageFormat};
-use math::Rect;
-use traits::Primitive;
-use utils::expand_packed;
->>>>>>> 642f0a86
 
 /// A generalized pixel.
 ///
@@ -1151,15 +1142,10 @@
 #[cfg(test)]
 mod test {
 
-<<<<<<< HEAD
-    use super::{ImageBuffer, RgbImage};
+    use super::{GrayImage, ImageBuffer, RgbImage};
+    use crate::image::GenericImage;
     use crate::color;
-=======
-    use super::{ImageBuffer, RgbImage, GrayImage};
-    use super::GenericImage;
-    use color;
-    use math::Rect;
->>>>>>> 642f0a86
+    use crate::math::Rect;
     #[cfg(feature = "benchmarks")]
     use test;
 
