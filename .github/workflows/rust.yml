name: Rust CI
on:
  push:
    branches: [ master, next ]
  pull_request:
    branches: [ master, next ]
jobs:
  build:
    runs-on: ubuntu-latest
    strategy:
      matrix:
<<<<<<< HEAD
        rust: [stable, beta, nightly]
=======
        rust: ["1.46.0", stable, beta, nightly]
>>>>>>> e9cfca7f
        features: [ gif, jpeg, png, pnm, tga, dds, tiff, webp, hdr, farbfeld, '' ]
    steps:
    - uses: actions/checkout@v2
    - uses: actions-rs/toolchain@v1
      with:
        toolchain: ${{ matrix.rust }}
        override: true
    - name: build
      run: cargo build -v --no-default-features --features "$FEATURES"
      env:
        FEATURES: ${{ matrix.features }}
    - name: test
      run: >
        cargo test -v --no-default-features --features "$FEATURES" &&
        cargo doc -v --no-default-features --features "$FEATURES"
<<<<<<< HEAD
=======
      if: ${{ matrix.rust != '1.46.0' }}
>>>>>>> e9cfca7f
      env:
        FEATURES: ${{ matrix.features }}
  test_defaults:
    runs-on: ubuntu-latest
    steps:
    - uses: actions/checkout@v2
    - uses: actions-rs/toolchain@v1
      with:
        toolchain: stable
        override: true
    - name: build
      run: cargo build -v --release
    - name: test
      run: cargo test -v --release
  test_avif:
    runs-on: ubuntu-20.04
    steps:
    - name: install-dependencies
      run: sudo apt update && sudo apt install nasm
    - uses: actions/checkout@v2
    - uses: actions-rs/toolchain@v1
      with:
        toolchain: stable
        override: true
    - name: build
      run: cargo build -v --no-default-features --features="avif"
  test_avif_decoding:
    runs-on: ubuntu-20.04
    steps:
    - name: install-dependencies
      run: sudo apt update && sudo apt install ninja-build meson nasm
    - uses: actions/checkout@v2
    - uses: actions-rs/toolchain@v1
      with:
        toolchain: stable
        override: true
    - name: build
      run: cargo build -v --no-default-features --features="avif-decoder"
      env:
        SYSTEM_DEPS_DAV1D_BUILD_INTERNAL: always
  clippy:
    runs-on: ubuntu-20.04
    steps:
    - name: install-dependencies
      run: sudo apt update && sudo apt install ninja-build meson nasm
    - uses: actions/checkout@v2
    - uses: actions-rs/toolchain@v1
      with:
        toolchain: stable
        override: true
        components: clippy
    - uses: actions-rs/cargo@v1
      with:
        args: clippy --all-features -- -D warnings
      env:
        SYSTEM_DEPS_DAV1D_BUILD_INTERNAL: always
  build_fuzz_afl:
    name: "Fuzz targets (afl)"
    runs-on: ubuntu-latest
    steps:
    - uses: actions/checkout@v2
    - uses: actions-rs/toolchain@v1
      with:
        toolchain: nightly
        override: true
    - name: install-deps
      run: sudo apt-get -y install clang llvm
    - name: build
      run: |
        cargo install afl
        cd fuzz-afl
        cargo check --bin reproduce_webp
        cargo check --bin reproduce_pnm
        cargo afl check --bin fuzz_webp
        cargo afl check --bin fuzz_pnm
      env:
        RUSTFLAGS: "-Znew-llvm-pass-manager=no"
  build_fuzz_cargo-fuzz:
    name: "Fuzz targets (cargo-fuzz)"
    runs-on: ubuntu-latest
    steps:
    - uses: actions/checkout@v2
    - uses: actions-rs/toolchain@v1
      with:
        toolchain: nightly
        override: true
    - name: build
      run: |
        cargo install cargo-fuzz
        cargo fuzz build
    - name: fuzz
      run: |
        for format in $(cargo fuzz list); do
          cargo fuzz run "$format" -- -runs=0;
        done
  public_private_dependencies:
    name: "Public private dependencies"
    runs-on: ubuntu-latest
    steps:
    - uses: actions/checkout@v2
    - uses: actions-rs/toolchain@v1
      with:
        toolchain: nightly
        override: true
    - name: build
      run: |
        mv ./Cargo.toml.public-private-dependencies ./Cargo.toml
        echo "#![deny(exported_private_dependencies)]" | cat - src/lib.rs > src/lib.rs.0
        mv src/lib.rs.0 src/lib.rs
        cargo check
  build_benchmarks:
    runs-on: ubuntu-latest
    steps:
    - uses: actions/checkout@v2
    - uses: actions-rs/toolchain@v1
      with:
        toolchain: nightly
        override: true
    - name: build
      run: cargo build -v --benches --features=benchmarks<|MERGE_RESOLUTION|>--- conflicted
+++ resolved
@@ -9,11 +9,7 @@
     runs-on: ubuntu-latest
     strategy:
       matrix:
-<<<<<<< HEAD
-        rust: [stable, beta, nightly]
-=======
         rust: ["1.46.0", stable, beta, nightly]
->>>>>>> e9cfca7f
         features: [ gif, jpeg, png, pnm, tga, dds, tiff, webp, hdr, farbfeld, '' ]
     steps:
     - uses: actions/checkout@v2
@@ -29,10 +25,6 @@
       run: >
         cargo test -v --no-default-features --features "$FEATURES" &&
         cargo doc -v --no-default-features --features "$FEATURES"
-<<<<<<< HEAD
-=======
-      if: ${{ matrix.rust != '1.46.0' }}
->>>>>>> e9cfca7f
       env:
         FEATURES: ${{ matrix.features }}
   test_defaults:
